--- conflicted
+++ resolved
@@ -1,5 +1,5 @@
 # This file is part of Invenio.
-# Copyright (C) 2008, 2009, 2010, 2011 CERN.
+# Copyright (C) 2008, 2009, 2010, 2011, 2013 CERN.
 #
 # Invenio is free software; you can redistribute it and/or
 # modify it under the terms of the GNU General Public License as
@@ -132,137 +132,10 @@
         if marcrec:
             marcxml = filter_marcrec(marcrec)
         else:
-<<<<<<< HEAD
             marcxml = bibclassify_engine.build_marc(recid, keywords, {})
         req.write(template.tmpl_page_xml_output(keywords,
                                                 marcxml,
                                                 req=req, **argd))
-=======
-            keyword.append(level(keyword[1]))
-
-    return keywords
-
-def _get_keywords_list(keywords, argd):
-    """Returns a list output of the keywords."""
-    # Separate keywords with and without weight, and single and
-    # composite keywords.
-    sorted_keywords = {
-        'unweighted': {'single': [], 'composite': []},
-        'weighted': {'single': [], 'composite': []}
-        }
-
-    for keyword, weight in keywords:
-        state = 'single'
-        weighted = 'weighted'
-        if ': ' in keyword:
-            state = 'composite'
-        if weight == 0:
-            weighted = 'unweighted'
-        sorted_keywords[weighted][state].append((escape(keyword), weight))
-
-    out = []
-
-    if sorted_keywords['unweighted']['composite']:
-        out.append('<b>Unweighted composite keywords:</b>')
-        sorted_keywords['unweighted']['composite'].sort(lambda x, y:
-            cmp(x[0].lower(), y[0].lower()))
-        for keyword, _ in sorted_keywords['unweighted']['composite']:
-            out.append(keyword)
-
-    if sorted_keywords['unweighted']['single']:
-        out.append('<b>Unweighted single keywords:</b>')
-        sorted_keywords['unweighted']['single'].sort(lambda x, y:
-            cmp(x[0].lower(), y[0].lower()))
-        for keyword, _ in sorted_keywords['unweighted']['single']:
-            out.append(keyword)
-
-    if sorted_keywords['weighted']['composite']:
-        out.append('<b>Weighted composite keywords:</b>')
-        sorted_keywords['weighted']['composite'].sort(lambda x, y:
-            cmp(y[1], x[1]) or cmp(x[0].lower(), y[0].lower()))
-        for keyword, weight in sorted_keywords['weighted']['composite']:
-            if argd['numbering'] == 'on':
-                out.append("%s (%d)" % (keyword, weight))
-            else:
-                out.append(keyword)
-
-    if sorted_keywords['weighted']['single']:
-        out.append('<b>Weighted single keywords:</b>')
-        sorted_keywords['weighted']['single'].sort(lambda x, y:
-            cmp(y[1], x[1]) or cmp(x[0].lower(), y[0].lower()))
-        for keyword, weight in sorted_keywords['weighted']['single']:
-            if argd['numbering'] == 'on':
-                out.append("%s (%d)" % (keyword, weight))
-            else:
-                out.append(keyword)
-
-    return '<div style="width: 60%; float: top; margin-left: 20%; ' \
-        'margin-top: 20px; margin-bottom: 20px; font-family: Arial, ' \
-        'Helvetica, sans-serif; ">' + '<br>'.join(out) + \
-        '</div>'
-
-def _get_html_tag_cloud(information, argd):
-    """Returns a formatted tag cloud."""
-    sort_method = lambda x, y: cmp(x[0].lower(), y[0].lower()) or \
-                               cmp(y[1], x[1])
-    information.sort(sort_method)
-
-    # Define the range of fonts.
-    f_min = 12
-    f_increment = 3
-    f_number = 8
-    fonts = [f_min + i * f_increment for i in range(f_number)]
-
-    cloud = []
-
-    cloud.append('<div class="tagCloud" '
-                     'style="width: 60%; '
-                            'float: top; '
-                            'margin-left: 20%; '
-                            'margin-top: 20px; '
-                            'margin-bottom: 20px; '
-                            '">')
-
-    for keyword, weight, level in information:
-        if argd['numbering'] == 'off':
-            cloud.append('<span style="font-size: %spx; '
-                '">\n\t<a style="color: #%s; " href="%s">%s</a>\n</span>' %
-                (fonts[level],
-                 ': ' in keyword and '3366CC' or '666666',
-                 _kw_search_link(keyword, argd),
-                 escape(keyword).replace(' ', '&nbsp;')))
-        elif argd['numbering'] == 'on':
-            cloud.append('<span><a style="font-size: %spx; color: #%s; " '
-                'href="%s">%s&nbsp;(%d)</a></span>' %
-                (fonts[level],
-                 ': ' in keyword and '3366CC' or '666666',
-                 _kw_search_link(keyword, argd),
-                 escape(keyword).replace(' ', '&nbsp;'), weight))
-
-    cloud.append('</div>')
-
-    return '\n'.join(cloud)
-
-def _kw_search_link(keyword, argd):
-    """Returns a link that searches for a keyword."""
-    return """%s/search?f=keyword&amp;p=%s&amp;ln=%s""" % (
-        CFG_SITE_URL,
-        quote('"%s"' % keyword),
-        argd['ln'])
-
-def get_sorting_options(argd, keywords):
-    """Returns the HTML view of the sorting options. Takes care of
-    enabling only some options based on the page shown."""
-
-    argd = wash_urlargd(argd, {
-        'type': (str, DEFAULT_OPTS['type']),
-        'sort': (str, DEFAULT_OPTS['sort']),
-        'numbering': (str, DEFAULT_OPTS['numbering']),
-        'generate': (str, 'no')})
-
-    if keywords:
-        weights_available = 0 not in zip(*keywords)[1]
->>>>>>> 4b1d3fde
     else:
         _ = gettext_set_language(argd['ln'])
         req.write(template.tmpl_page(top=_('Unknown type: %s')  % argd['type'], **argd))
